--- conflicted
+++ resolved
@@ -38,7 +38,7 @@
  * @returns {Promise<AxiosResponse<APIObjectType>>} A promise that resolves to an AxiosResponse containing all the objects.
  */
 export async function getAll(
-  force_refresh: boolean = true
+  force_refresh: boolean = true,
 ): Promise<AxiosResponse<APIObjectType>> {
   return await api.get(`${BASE_URL_API}all?force_refresh=${force_refresh}`);
 }
@@ -982,11 +982,7 @@
   flowId: string,
   vertexId: string,
   input_value: string,
-<<<<<<< HEAD
-  files?: string[]
-=======
   files?: string[],
->>>>>>> 6716a90c
 ): Promise<AxiosResponse<VertexBuildTypeAPI>> {
   // input_value is optional and is a query parameter
   let data = {};
@@ -998,11 +994,7 @@
   }
   return await api.post(
     `${BASE_URL_API}build/${flowId}/vertices/${vertexId}`,
-<<<<<<< HEAD
-    data
-=======
     data,
->>>>>>> 6716a90c
   );
 }
 
@@ -1099,25 +1091,17 @@
     config["params"] = { ...config["params"], ...params };
   }
   const rows = await api.get(`${BASE_URL_API}monitor/messages`, config);
-<<<<<<< HEAD
-  const columns = extractColumnsFromRows(rows.data, mode, excludedFields);
-=======
 
   const rowsOrganized = rows.data;
 
   console.log(rowsOrganized);
 
   const columns = extractColumnsFromRows(rowsOrganized, mode, excludedFields);
->>>>>>> 6716a90c
   const sessions = new Set<string>();
   rowsOrganized.forEach((row) => {
     sessions.add(row.session_id);
   });
-<<<<<<< HEAD
-  return { rows: rows.data, columns };
-=======
   return { rows: rowsOrganized, columns };
->>>>>>> 6716a90c
 }
 
 export async function deleteMessagesFn(ids: number[]) {
