import { useContext, useEffect, useState } from "react";
import { FloatComponentType } from "../../types/components";
import { TabsContext } from "../../contexts/tabsContext";
<<<<<<< HEAD
import { INPUT_DISABLE, INPUT_EDIT_NODE, INPUT_STYLE } from "../../constants";
=======
import { INPUT_STYLE } from "../../constants";
import { PopUpContext } from "../../contexts/popUpContext";
>>>>>>> ac1b0954

export default function FloatComponent({
  value,
  onChange,
  disableCopyPaste = false,
  disabled,
  editNode = false,
}: FloatComponentType) {
  const [myValue, setMyValue] = useState(value ?? "");
  const { setDisableCopyPaste } = useContext(TabsContext);
  const { closePopUp } = useContext(PopUpContext);

  const step = 0.1;
  const min = 0;
  const max = 1;

  useEffect(() => {
    if (disabled) {
      setMyValue("");
      onChange("");
    }
  }, [disabled, onChange]);

  useEffect(() => {
    setMyValue(value);
  }, [closePopUp]);

  return (
    <div
      className={
        "w-full " + (disabled ? "pointer-events-none cursor-not-allowed" : "")
      }
    >
      <input
        onFocus={() => {
          if (disableCopyPaste) setDisableCopyPaste(true);
        }}
        onBlur={() => {
          if (disableCopyPaste) setDisableCopyPaste(false);
        }}
        type="number"
        step={step}
        min={min}
        onInput={(e: React.ChangeEvent<HTMLInputElement>) => {
          if (e.target.value < min.toString()) {
            e.target.value = min.toString();
          }
          if (e.target.value > max.toString()) {
            e.target.value = max.toString();
          }
        }}
        max={max}
        value={myValue}
        className={
          editNode
<<<<<<< HEAD
            ? INPUT_EDIT_NODE
            : INPUT_STYLE + (disabled ? INPUT_DISABLE : "")
=======
            ? "form-input block w-full rounded-md border border-border pb-0.5 pt-0.5 text-center shadow-sm placeholder:text-center placeholder:text-muted-foreground focus:placeholder-transparent sm:text-sm" +
              INPUT_STYLE
            : "form-input block w-full rounded-md border-border bg-background shadow-sm ring-offset-input placeholder:text-muted-foreground focus:placeholder-transparent sm:text-sm" +
              INPUT_STYLE +
              (disabled ? " bg-input" : "")
>>>>>>> ac1b0954
        }
        placeholder={
          editNode ? "Number 0 to 1" : "Type a number from zero to one"
        }
        onChange={(e) => {
          setMyValue(e.target.value);
          onChange(e.target.value);
        }}
      />
    </div>
  );
}<|MERGE_RESOLUTION|>--- conflicted
+++ resolved
@@ -1,12 +1,8 @@
 import { useContext, useEffect, useState } from "react";
 import { FloatComponentType } from "../../types/components";
 import { TabsContext } from "../../contexts/tabsContext";
-<<<<<<< HEAD
 import { INPUT_DISABLE, INPUT_EDIT_NODE, INPUT_STYLE } from "../../constants";
-=======
-import { INPUT_STYLE } from "../../constants";
 import { PopUpContext } from "../../contexts/popUpContext";
->>>>>>> ac1b0954
 
 export default function FloatComponent({
   value,
@@ -62,16 +58,8 @@
         value={myValue}
         className={
           editNode
-<<<<<<< HEAD
             ? INPUT_EDIT_NODE
             : INPUT_STYLE + (disabled ? INPUT_DISABLE : "")
-=======
-            ? "form-input block w-full rounded-md border border-border pb-0.5 pt-0.5 text-center shadow-sm placeholder:text-center placeholder:text-muted-foreground focus:placeholder-transparent sm:text-sm" +
-              INPUT_STYLE
-            : "form-input block w-full rounded-md border-border bg-background shadow-sm ring-offset-input placeholder:text-muted-foreground focus:placeholder-transparent sm:text-sm" +
-              INPUT_STYLE +
-              (disabled ? " bg-input" : "")
->>>>>>> ac1b0954
         }
         placeholder={
           editNode ? "Number 0 to 1" : "Type a number from zero to one"
