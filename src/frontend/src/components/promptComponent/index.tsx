--- conflicted
+++ resolved
@@ -29,7 +29,6 @@
   }, [disabled, onChange]);
 
   useEffect(() => {
-<<<<<<< HEAD
     if (value !== "" && myValue !== value && reactFlowInstance) {
       // only executed once
       setMyValue(value);
@@ -101,73 +100,13 @@
               <ExternalLink
                 strokeWidth={1.5}
                 className={
-                  "ml-3 h-6 w-6" +
+                  "icons-parameters-comp" +
                   (disabled ? " text-ring" : " hover:text-accent-foreground")
                 }
               />
             )}
           </button>
         </div>
-=======
-    setMyValue(value);
-  }, [value]);
-
-  return (
-    <div
-      className={
-        disabled ? "pointer-events-none w-full cursor-not-allowed" : " w-full"
-      }
-    >
-      <div className="flex w-full items-center">
-        <span
-          onClick={() => {
-            openPopUp(
-              <GenericModal
-                type={TypeModal.PROMPT}
-                value={myValue}
-                buttonText="Check & Save"
-                modalTitle="Edit Prompt"
-                setValue={(t: string) => {
-                  setMyValue(t);
-                  onChange(t);
-                }}
-              />,
-            );
-          }}
-          className={
-            editNode
-              ? " input-edit-node " + " input-dialog "
-              : (disabled ? " input-disable " : "") +
-                " input-primary " +
-                " input-dialog "
-          }
-        >
-          {myValue !== "" ? myValue : "Type your prompt here"}
-        </span>
-        <button
-          onClick={() => {
-            openPopUp(
-              <GenericModal
-                type={TypeModal.PROMPT}
-                value={myValue}
-                buttonText="Check & Save"
-                modalTitle="Edit Prompt"
-                setValue={(t: string) => {
-                  setMyValue(t);
-                  onChange(t);
-                }}
-              />,
-            );
-          }}
-        >
-          {!editNode && (
-            <ExternalLink
-              strokeWidth={1.5}
-              className="ml-3 h-6 w-6 hover:text-accent-foreground"
-            />
-          )}
-        </button>
->>>>>>> 0b727f8b
       </div>
     </div>
   );
