import {
  Bell,
  Check,
  CheckCircle2,
  ChevronDown,
  ChevronLeft,
  ChevronRight,
  ChevronsLeft,
  ChevronsRight,
  ChevronsUpDown,
  Circle,
  Clipboard,
  Code2,
  Compass,
  Copy,
  Cpu,
  Download,
  DownloadCloud,
  Edit,
  Eraser,
  ExternalLink,
  Eye,
  EyeOff,
  File,
  FileDown,
  FileSearch,
  FileSearch2,
  FileText,
  FileUp,
  Fingerprint,
  Gift,
  GitFork,
  GithubIcon,
  Hammer,
  HelpCircle,
  Home,
  Info,
  Key,
  Laptop2,
  Layers,
  Lightbulb,
  Link,
  Lock,
  LucideSend,
  Menu,
  MessageCircle,
  MessageSquare,
  MessagesSquare,
  MoonIcon,
  MoreHorizontal,
  Paperclip,
  Pencil,
  Plus,
  Redo,
  Rocket,
  Save,
  Scissors,
  Search,
  Settings2,
  Sparkles,
  SunIcon,
  TerminalSquare,
  Trash2,
  Undo,
  Unplug,
  Upload,
  UserCog2,
  UserMinus2,
  UserPlus2,
  Users2,
  Variable,
  Wand2,
  Wrench,
  X,
  XCircle,
  Zap,
} from "lucide-react";
import { FaApple, FaGithub } from "react-icons/fa";
import { AirbyteIcon } from "../icons/Airbyte";
import { AnthropicIcon } from "../icons/Anthropic";
import { BingIcon } from "../icons/Bing";
import { ChromaIcon } from "../icons/ChromaIcon";
import { CohereIcon } from "../icons/Cohere";
import { EvernoteIcon } from "../icons/Evernote";
import { FBIcon } from "../icons/FacebookMessenger";
import { GitBookIcon } from "../icons/GitBook";
import { GoogleIcon } from "../icons/Google";
import GradientSparkles from "../icons/GradientSparkles";
import { HuggingFaceIcon } from "../icons/HuggingFace";
import { IFixIcon } from "../icons/IFixIt";
import { MetaIcon } from "../icons/Meta";
import { MidjourneyIcon } from "../icons/Midjorney";
import { MongoDBIcon } from "../icons/MongoDB";
import { NotionIcon } from "../icons/Notion";
import { OpenAiIcon } from "../icons/OpenAi";
import { PineconeIcon } from "../icons/Pinecone";
import { QDrantIcon } from "../icons/QDrant";
import { SearxIcon } from "../icons/Searx";
import SvgSlackIcon from "../icons/Slack/SlackIcon";
import { VertexAIIcon } from "../icons/VertexAI";
import SvgWikipedia from "../icons/Wikipedia/Wikipedia";
import SvgWolfram from "../icons/Wolfram/Wolfram";
import { HackerNewsIcon } from "../icons/hackerNews";
import { SupabaseIcon } from "../icons/supabase";
import { iconsType } from "../types/components";

export const gradients = [
  "bg-gradient-to-br from-gray-800 via-rose-700 to-violet-900",
  "bg-gradient-to-br from-green-200 via-green-300 to-blue-500",
  "bg-gradient-to-br from-yellow-200 via-yellow-400 to-yellow-700",
  "bg-gradient-to-br from-green-200 via-green-400 to-purple-700",
  "bg-gradient-to-br from-blue-100 via-blue-300 to-blue-500",
  "bg-gradient-to-br from-purple-400 to-yellow-400",
  "bg-gradient-to-br from-red-800 via-yellow-600 to-yellow-500",
  "bg-gradient-to-br from-blue-300 via-green-200 to-yellow-300",
  "bg-gradient-to-br from-blue-700 via-blue-800 to-gray-900",
  "bg-gradient-to-br from-green-300 to-purple-400",
  "bg-gradient-to-br from-yellow-200 via-pink-200 to-pink-400",
  "bg-gradient-to-br from-green-500 to-green-700",
  "bg-gradient-to-br from-rose-400 via-fuchsia-500 to-indigo-500",
  "bg-gradient-to-br from-sky-400 to-blue-500",
  "bg-gradient-to-br from-green-200 via-green-400 to-green-500",
  "bg-gradient-to-br from-red-400 via-gray-300 to-blue-500",
  "bg-gradient-to-br from-gray-900 to-gray-600 bg-gradient-to-r",
  "bg-gradient-to-br from-rose-500 via-red-400 to-red-500",
  "bg-gradient-to-br from-fuchsia-600 to-pink-600",
  "bg-gradient-to-br from-emerald-500 to-lime-600",
  "bg-gradient-to-br from-rose-500 to-indigo-700",
  "bg-gradient-to-br bg-gradient-to-tr from-violet-500 to-orange-300",
  "bg-gradient-to-br from-gray-900 via-purple-900 to-violet-600",
  "bg-gradient-to-br from-yellow-200 via-red-500 to-fuchsia-500",
  "bg-gradient-to-br from-sky-400 to-indigo-900",
  "bg-gradient-to-br from-amber-200 via-violet-600 to-sky-900",
  "bg-gradient-to-br from-amber-700 via-orange-300 to-rose-800",
  "bg-gradient-to-br from-gray-300 via-fuchsia-600 to-orange-600",
  "bg-gradient-to-br from-fuchsia-500 via-red-600 to-orange-400",
  "bg-gradient-to-br from-sky-400 via-rose-400 to-lime-400",
  "bg-gradient-to-br from-lime-600 via-yellow-300 to-red-600",
];

export const nodeColors: { [char: string]: string } = {
  prompts: "#4367BF",
  llms: "#6344BE",
  chains: "#FE7500",
  agents: "#903BBE",
  tools: "#FF3434",
  memories: "#F5B85A",
  advanced: "#000000",
  chat: "#198BF6",
  thought: "#272541",
  embeddings: "#42BAA7",
  documentloaders: "#7AAE42",
  vectorstores: "#AA8742",
  textsplitters: "#B47CB5",
  toolkits: "#DB2C2C",
  wrappers: "#E6277A",
  utilities: "#31A3CC",
  output_parsers: "#E6A627",
  str: "#049524",
  retrievers: "#e6b25a",
  unknown: "#9CA3AF",
  custom_components: "#ab11ab",
};

export const nodeNames: { [char: string]: string } = {
  prompts: "Prompts",
  llms: "LLMs",
  chains: "Chains",
  agents: "Agents",
  tools: "Tools",
  memories: "Memories",
  advanced: "Advanced",
  chat: "Chat",
  embeddings: "Embeddings",
  documentloaders: "Loaders",
  vectorstores: "Vector Stores",
  toolkits: "Toolkits",
  wrappers: "Wrappers",
  textsplitters: "Text Splitters",
  retrievers: "Retrievers",
  utilities: "Utilities",
  output_parsers: "Output Parsers",
  custom_components: "Custom",
  unknown: "Other",
};

export const nodeIconsLucide: iconsType = {
  Chroma: ChromaIcon,
  AirbyteJSONLoader: AirbyteIcon,
  Anthropic: AnthropicIcon,
  ChatAnthropic: AnthropicIcon,
  BingSearchAPIWrapper: BingIcon,
  BingSearchRun: BingIcon,
  Cohere: CohereIcon,
  CohereEmbeddings: CohereIcon,
  EverNoteLoader: EvernoteIcon,
  FacebookChatLoader: FBIcon,
  GitbookLoader: GitBookIcon,
  GoogleSearchAPIWrapper: GoogleIcon,
  GoogleSearchResults: GoogleIcon,
  GoogleSearchRun: GoogleIcon,
  HNLoader: HackerNewsIcon,
  HuggingFaceHub: HuggingFaceIcon,
  HuggingFaceEmbeddings: HuggingFaceIcon,
  IFixitLoader: IFixIcon,
  Meta: MetaIcon,
  Midjorney: MidjourneyIcon,
  MongoDBAtlasVectorSearch: MongoDBIcon,
  NotionDirectoryLoader: NotionIcon,
  ChatOpenAI: OpenAiIcon,
  OpenAI: OpenAiIcon,
  OpenAIEmbeddings: OpenAiIcon,
  Pinecone: PineconeIcon,
  Qdrant: QDrantIcon,
  Searx: SearxIcon,
  SlackDirectoryLoader: SvgSlackIcon,
  SupabaseVectorStore: SupabaseIcon,
  VertexAI: VertexAIIcon,
  ChatVertexAI: VertexAIIcon,
  VertexAIEmbeddings: VertexAIIcon,
  agents: Rocket,
  WikipediaAPIWrapper: SvgWikipedia,
  chains: Link,
  memories: Cpu,
  llms: Lightbulb,
  prompts: TerminalSquare,
  tools: Wrench,
  advanced: Laptop2,
  chat: MessageCircle,
  embeddings: Fingerprint,
  documentloaders: Paperclip,
  vectorstores: Layers,
  toolkits: Hammer,
  textsplitters: Scissors,
  wrappers: Gift,
  utilities: Wand2,
  WolframAlphaAPIWrapper: SvgWolfram,
  output_parsers: Compass,
  retrievers: FileSearch,
  unknown: HelpCircle,
  WikipediaQueryRun: SvgWikipedia,
  WolframAlphaQueryRun: SvgWolfram,
  custom_components: GradientSparkles,
  custom: Edit,
  Trash2,
  X,
  XCircle,
  Info,
  CheckCircle2,
  Zap,
  MessagesSquare,
  ExternalLink,
  ChevronsUpDown,
  Check,
  Home,
  Users2,
  SunIcon,
  MoonIcon,
  Bell,
  ChevronLeft,
  ChevronDown,
  Plus,
  Redo,
  Settings2,
  Undo,
  FileSearch2,
  ChevronRight,
  Circle,
  Clipboard,
  Code2,
  Variable,
  Download,
  Eraser,
  Lock,
  LucideSend,
  Sparkles,
  DownloadCloud,
  File,
  FileText,
  GitFork,
  GithubIcon,
  FileDown,
  FileUp,
  Menu,
  Save,
  Search,
  Copy,
  Upload,
  MessageSquare,
  MoreHorizontal,
  UserMinus2,
  UserPlus2,
  Pencil,
  ChevronsRight,
  ChevronsLeft,
  FaGithub,
  FaApple,
<<<<<<< HEAD
  EyeOff,
  Eye,
  UserCog2,
  Key
=======
  Unplug,
>>>>>>> e863f797
};<|MERGE_RESOLUTION|>--- conflicted
+++ resolved
@@ -295,12 +295,9 @@
   ChevronsLeft,
   FaGithub,
   FaApple,
-<<<<<<< HEAD
   EyeOff,
   Eye,
   UserCog2,
-  Key
-=======
+  Key,
   Unplug,
->>>>>>> e863f797
 };