--- conflicted
+++ resolved
@@ -28,38 +28,6 @@
   const setErrorData = useAlertStore((state) => state.setErrorData);
   const [pageSize, setPageSize] = useState(20);
   const [pageIndex, setPageIndex] = useState(1);
-<<<<<<< HEAD
-  const [loadingScreen, setLoadingScreen] = useState(true);
-  const navigate = useNavigate();
-
-  useEffect(() => {
-    if (isLoading) return;
-    let all = flows
-      .filter((f) => (f.is_component ?? false) === is_component)
-      .sort((a, b) => {
-        if (a?.updated_at && b?.updated_at) {
-          return (
-            new Date(b?.updated_at!).getTime() -
-            new Date(a?.updated_at!).getTime()
-          );
-        } else if (a?.updated_at && !b?.updated_at) {
-          return 1;
-        } else if (!a?.updated_at && b?.updated_at) {
-          return -1;
-        } else {
-          return (
-            new Date(b?.date_created!).getTime() -
-            new Date(a?.date_created!).getTime()
-          );
-        }
-      });
-    const start = (pageIndex - 1) * pageSize;
-    const end = start + pageSize;
-    setData(all.slice(start, end));
-  }, [flows,isLoading, pageIndex, pageSize]);
-
-  const [data, setData] = useState<FlowType[]>([]);
-=======
 
   const navigate = useNavigate();
 
@@ -85,7 +53,6 @@
   const start = (pageIndex - 1) * pageSize;
   const end = start + pageSize;
   const data: FlowType[] = all.slice(start, end);
->>>>>>> 08797ee5
 
   const name = is_component ? "Component" : "Flow";
 
@@ -100,8 +67,9 @@
         })
           .then(() => {
             setSuccessData({
-              title: `${is_component ? "Component" : "Flow"
-                } uploaded successfully`,
+              title: `${
+                is_component ? "Component" : "Flow"
+              } uploaded successfully`,
             });
           })
           .catch((error) => {
@@ -166,19 +134,16 @@
                     onDelete={() => {
                       removeFlow(item.id);
                       setSuccessData({
-                        title: `${item.is_component ? "Component" : "Flow"
-                          } deleted successfully!`,
+                        title: `${
+                          item.is_component ? "Component" : "Flow"
+                        } deleted successfully!`,
                       });
                       resetFilter();
                     }}
                     key={idx}
-<<<<<<< HEAD
-                    data={item}
-                    data-testid={
-                      "edit-flow-button-" + item.id + "-" + idx
-=======
                     data={{ is_component: item.is_component ?? false, ...item }}
                     disabled={isLoading}
+                    data-testid={"edit-flow-button-" + item.id + "-" + idx}
                     button={
                       !is_component ? (
                         <Link to={"/flow/" + item.id}>
@@ -201,10 +166,14 @@
                       ) : (
                         <></>
                       )
->>>>>>> 08797ee5
                     }
-                    onClick={!is_component ? () => {navigate("/flow/" + item.id);} : undefined}
-                    disabled={isLoading}
+                    onClick={
+                      !is_component
+                        ? () => {
+                            navigate("/flow/" + item.id);
+                          }
+                        : undefined
+                    }
                     playground={!is_component}
                   />
                 ))
