import warnings
from typing import List, Optional

from loguru import logger

from langflow.schema.message import Message
from langflow.services.deps import get_monitor_service
from langflow.services.monitor.schema import MessageModel


def get_messages(
    sender: Optional[str] = None,
    sender_name: Optional[str] = None,
    session_id: Optional[str] = None,
    order_by: Optional[str] = "timestamp",
    order: Optional[str] = "DESC",
    limit: Optional[int] = None,
):
    """
    Retrieves messages from the monitor service based on the provided filters.

    Args:
        sender (Optional[str]): The sender of the messages (e.g., "Machine" or "User")
        sender_name (Optional[str]): The name of the sender.
        session_id (Optional[str]): The session ID associated with the messages.
        order_by (Optional[str]): The field to order the messages by. Defaults to "timestamp".
        limit (Optional[int]): The maximum number of messages to retrieve.

    Returns:
        List[Record]: A list of Record objects representing the retrieved messages.
    """
    monitor_service = get_monitor_service()
    messages_df = monitor_service.get_messages(
        sender=sender,
        sender_name=sender_name,
        session_id=session_id,
        order_by=order_by,
        limit=limit,
        order=order,
    )

    messages: list[Message] = []
    # messages_df has a timestamp
    # it gets the last 5 messages, for example
    # but now they are ordered from most recent to least recent
    # so we need to reverse the order
    messages_df = messages_df[::-1] if order == "DESC" else messages_df
    for row in messages_df.itertuples():
<<<<<<< HEAD
        msg = Message(text=row.text, sender=row.sender, sender_name=row.sender_name, timestamp=row.timestamp)
=======
        msg = Message(
            text=row.text,
            sender=row.sender,
            session_id=row.session_id,
            sender_name=row.sender_name,
            timestamp=row.timestamp,
        )
>>>>>>> 6716a90c

        messages.append(msg)

    return messages


def add_messages(messages: Message | list[Message], flow_id: Optional[str] = None):
    """
    Add a message to the monitor service.
    """
    try:
        monitor_service = get_monitor_service()
        if not isinstance(messages, list):
            messages = [messages]

        if not all(isinstance(message, Message) for message in messages):
            types = ", ".join([str(type(message)) for message in messages])
            raise ValueError(f"The messages must be instances of Message. Found: {types}")

        messages_models: list[MessageModel] = []
        for msg in messages:
            msg.timestamp = monitor_service.get_timestamp()
            messages_models.append(MessageModel.from_message(msg, flow_id=flow_id))

        for message_model in messages_models:
            try:
                monitor_service.add_message(message_model)
            except Exception as e:
                logger.error(f"Error adding message to monitor service: {e}")
                logger.exception(e)
                raise e
        return messages_models
    except Exception as e:
        logger.exception(e)
        raise e


def delete_messages(session_id: str):
    """
    Delete messages from the monitor service based on the provided session ID.

    Args:
        session_id (str): The session ID associated with the messages to delete.
    """
    monitor_service = get_monitor_service()
    monitor_service.delete_messages_session(session_id)


def store_message(
    message: Message,
    flow_id: Optional[str] = None,
) -> List[Message]:
    """
    Stores a message in the memory.

    Args:
        message (Message): The message to store.
        flow_id (Optional[str]): The flow ID associated with the message. When running from the CustomComponent you can access this using `self.graph.flow_id`.

    Returns:
        List[Message]: A list of records containing the stored message.

    Raises:
        ValueError: If any of the required parameters (session_id, sender, sender_name) is not provided.
    """
    if not message:
        warnings.warn("No message provided.")
        return []

    if not message.session_id or not message.sender or not message.sender_name:
        raise ValueError("All of session_id, sender, and sender_name must be provided.")

    return add_messages([message], flow_id=flow_id)<|MERGE_RESOLUTION|>--- conflicted
+++ resolved
@@ -46,9 +46,6 @@
     # so we need to reverse the order
     messages_df = messages_df[::-1] if order == "DESC" else messages_df
     for row in messages_df.itertuples():
-<<<<<<< HEAD
-        msg = Message(text=row.text, sender=row.sender, sender_name=row.sender_name, timestamp=row.timestamp)
-=======
         msg = Message(
             text=row.text,
             sender=row.sender,
@@ -56,7 +53,6 @@
             sender_name=row.sender_name,
             timestamp=row.timestamp,
         )
->>>>>>> 6716a90c
 
         messages.append(msg)
 
