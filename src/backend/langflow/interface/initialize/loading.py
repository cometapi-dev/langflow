--- conflicted
+++ resolved
@@ -1,40 +1,39 @@
 import json
+from typing import TYPE_CHECKING, Any, Callable, Dict, Sequence, Type
+
 import orjson
-from typing import Any, Callable, Dict, Sequence, Type, TYPE_CHECKING
-from langchain.schema import Document
 from langchain.agents import agent as agent_module
 from langchain.agents.agent import AgentExecutor
 from langchain.agents.agent_toolkits.base import BaseToolkit
 from langchain.agents.tools import BaseTool
+from langchain.chains.base import Chain
+from langchain.document_loaders.base import BaseLoader
+from langchain.schema import Document
+from langchain.vectorstores.base import VectorStore
+from loguru import logger
+from pydantic import ValidationError
+
+from langflow.interface.agents.base import agent_creator
+from langflow.interface.chains.base import chain_creator
+from langflow.interface.custom_lists import CUSTOM_NODES
+from langflow.interface.importing.utils import (
+    get_function,
+    get_function_custom,
+    import_by_type,
+)
 from langflow.interface.initialize.llm import initialize_vertexai
 from langflow.interface.initialize.utils import (
     handle_format_kwargs,
     handle_node_type,
     handle_partial_variables,
 )
-
 from langflow.interface.initialize.vector_store import vecstore_initializer
-
-from pydantic import ValidationError
-
-from langflow.interface.importing.utils import (
-    get_function,
-    get_function_custom,
-    import_by_type,
-)
-from langflow.interface.custom_lists import CUSTOM_NODES
-from langflow.interface.agents.base import agent_creator
-from langflow.interface.toolkits.base import toolkits_creator
-from langflow.interface.chains.base import chain_creator
 from langflow.interface.output_parsers.base import output_parser_creator
 from langflow.interface.retrievers.base import retriever_creator
+from langflow.interface.toolkits.base import toolkits_creator
+from langflow.interface.utils import load_file_into_dict
 from langflow.interface.wrappers.base import wrapper_creator
-from langflow.interface.utils import load_file_into_dict
 from langflow.utils import validate
-from langchain.chains.base import Chain
-from langchain.vectorstores.base import VectorStore
-from langchain.document_loaders.base import BaseLoader
-from loguru import logger
 
 if TYPE_CHECKING:
     from langflow import CustomComponent
@@ -279,15 +278,7 @@
     try:
         return class_object(**params)
     except ValidationError:
-<<<<<<< HEAD
-        params = {key: value for key, value in params.items() if key in class_object.__fields__}
-=======
-        params = {
-            key: value
-            for key, value in params.items()
-            if key in class_object.model_fields
-        }
->>>>>>> 34131000
+        params = {key: value for key, value in params.items() if key in class_object.model_fields}
         return class_object(**params)
 
 
