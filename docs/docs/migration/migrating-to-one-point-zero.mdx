import Admonition from "@theme/Admonition";

# Migrating to Langflow 1.0: A Guide

Langflow 1.0 is a significant update that brings many exciting changes and improvements to the platform.
This guide will walk you through the key improvements and help you migrate your existing projects to the new version.

If you have any questions or need assistance during the migration process, please don't hesitate to reach out to in our [Discord](https://discord.gg/wZSWQaukgJ) or [GitHub](https://github.com/langflow-ai/langflow/issues) community.

We have a special channel in our Discord server dedicated to Langflow 1.0 migration, where you can ask questions, share your experiences, and get help from the community.

## TLDR;

- Inputs and Outputs of Components have changed
- We've surfaced steps that were previously run in the background
- Continued support for LangChain and new support for multiple frameworks
- Redesigned sidebar and customizable interaction panel
- New Native Categories and Components
- Improved user experience with Text and Data modes
- CustomComponent for all components
- Compatibility with previous versions using Runnable Executor
- Multiple flows in the canvas
- Improved component status
- Ability to connect Output components to any other Component
- Rename and edit component descriptions
- Pass tweaks and inputs in the API using Display Name
- Global Variables for Text Fields
- Experimental components like SubFlow and Flow as Tool
- Experimental State Management system with Notify and Listen components

## Inputs and Outputs of Components

Langflow 1.0 introduces adds the concept of Inputs and Outputs to flows, allowing a clear definition of the data flow between components. Discover how to use Inputs and Outputs to pass data between components and create more dynamic flows.

[Learn more about Inputs and Outputs](../components/inputs-and-outputs.mdx)

## To Compose or Not to Compose: The Choice is Yours

Even though composition is still possible in Langflow 1.0, the new standard is getting data moving through the flow. This allows for more flexibility and control over the data flow in your projects.

[See our example components](../examples/create-record.mdx) for examples of interweaving LangChain components with our Core components.

## Continued Support for LangChain and Multiple Frameworks

Langflow 1.0 continues to support LangChain while also introducing support for multiple frameworks. This is another important boon that adding the paradigm of data flow brings to the table. Find out how to leverage the power of different frameworks in your projects.

[Learn more about compatibility and updating existing flows](./compatibility.mdx)

## Sidebar Redesign and Customizable Playground

We've expanded on the chat experience by creating a customizable interaction panel that allows you to design a panel that fits your needs and interact with it. The sidebar has also been redesigned to provide a more intuitive and user-friendly experience. Explore the new sidebar and interaction panel features to enhance your workflow.

[Learn more about the Playground](../administration/playground.mdx)

## New Native Categories and Components

Langflow 1.0 introduces many new native categories, including Inputs, Outputs, Helpers, Experimental, Models, and more. Discover the new components available, such as Chat Input, Prompt, Files, API Request, and others.

[Learn more about new components](../components/inputs-and-outputs.mdx)

## New Way of Using Langflow: Text and Data (and more to come)

With the introduction of Text and Data types connections between Components are more intuitive and easier to understand. This is the first step in a series of improvements to the way you interact with Langflow. Learn how to use Text, and Data and how they help you build better flows.

<<<<<<< HEAD
[Learn more about Text and Data](../components/text-and-record)
=======
[Learn more about Text and Record](../components/text-and-record.mdx)
>>>>>>> 30eacad9

## CustomComponent for All Components

Almost all components in Langflow 1.0 are now CustomComponents, allowing you to check and modify the code of each component. Discover how to leverage this feature to customize your components to your specific needs.

[Learn more about CustomComponents](../components/custom.mdx)

## Compatibility with Previous Versions

To use flows built in previous versions of Langflow, you can utilize the experimental component Runnable Executor along with an Input and Output. **We'd love your feedback on this**. Learn how to adapt your existing flows to work seamlessly in the new version of Langflow.

[Learn more about Compatibility with Previous Versions](./compatibility.mdx)

## Multiple Flows in the Canvas

Langflow 1.0 allows you to have more than one flow in the canvas and run them separately. Discover how to create and manage multiple flows within a single project.

**Guide coming soon**

## Improved Component Status

Each component now displays its status more clearly, allowing you to quickly identify any issues or errors. Explore how to use the new component status feature to troubleshoot and optimize your flows.

[Learn more about Component Status](../getting-started/canvas.mdx#component)

## Connecting Output Components

You can now connect Output components to any other component (that has a Text output), providing a better understanding of the data flow. Explore the possibilities of connecting Output components and how it enhances your flow's functionality.

[Learn more about Inputs and Outputs](../components/inputs-and-outputs.mdx)

## Renaming and Editing Component Descriptions

Langflow 1.0 allows you to rename and edit the description of each component, making it easier to understand and interact with the flow. Learn how to customize your component names and descriptions for improved clarity.

[Learn more about Component Descriptions](../getting-started/canvas.mdx#component-parameters)

## Passing Tweaks and Inputs in the API

Things got a whole lot easier. You can now pass tweaks and inputs in the API by referencing the Display Name of the component. Discover how to leverage this feature to dynamically control your flow's behavior.

[Learn more about Tweaks and API inputs](../getting-started/canvas.mdx#tweaks)

## Global Variables for Text Fields

Global Variables can be used in any Text Field across your projects. Learn how to define and utilize Global Variables to streamline your workflow.

[Learn more about Global Variables](../administration/global-env.mdx)

## Experimental Components

Explore the experimental components available in Langflow 1.0, such as SubFlow, which allows you to load a flow as a component dynamically, and Flow as Tool, which enables you to use a flow as a tool for an Agent.

[Learn more about Experimental Components](../components/experimental.mdx)

## Experimental State Management System

We are experimenting with a State Management system for flows that allow components to trigger other components and pass messages between them using the Notify and Listen components. Discover how to leverage this system to create more dynamic and interactive flows.

**Guide coming soon**

We hope this guide helps you navigate the changes and improvements in Langflow 1.0. If you have any questions or need further assistance, please don't hesitate to reach out to us in our [Discord](https://discord.gg/wZSWQaukgJ).<|MERGE_RESOLUTION|>--- conflicted
+++ resolved
@@ -62,11 +62,7 @@
 
 With the introduction of Text and Data types connections between Components are more intuitive and easier to understand. This is the first step in a series of improvements to the way you interact with Langflow. Learn how to use Text, and Data and how they help you build better flows.
 
-<<<<<<< HEAD
-[Learn more about Text and Data](../components/text-and-record)
-=======
 [Learn more about Text and Record](../components/text-and-record.mdx)
->>>>>>> 30eacad9
 
 ## CustomComponent for All Components
 
