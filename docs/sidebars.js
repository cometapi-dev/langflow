module.exports = {
  docs: [
    {
      type: "category",
      label: " Getting Started",
      collapsed: false,
      items: [
        "index",
        "getting-started/cli",
<<<<<<< HEAD
        "getting-started/basic-prompting",
        "getting-started/document-qa",
        "getting-started/blog-writer",
        "getting-started/memory-chatbot",
        "getting-started/rag-with-astradb",
=======
        // "guides/basic-prompting",
        // "guides/document-qa",
        // "guides/blog-writer",
        // "guides/memory-chatbot",
        "guides/rag-with-astradb",
>>>>>>> 508f1444
      ],
    },
    {
      type: "category",
      label: " What's New",
      collapsed: false,
      items: [
        "whats-new/a-new-chapter-langflow",
        "whats-new/migrating-to-one-point-zero",
      ],
    },

    {
      type: "category",
      label: " Migration Guides",
      collapsed: false,
      items: [
<<<<<<< HEAD
        // "migration/flow-of-data",
        "migration/inputs-and-outputs",
        // "migration/supported-frameworks",
        "migration/sidebar-and-interaction-panel",
        "migration/new-categories-and-components",
        "migration/text-and-record",
        // "migration/custom-component",
        "migration/compatibility",
        "migration/multiple-flows",
        "migration/component-status-and-data-passing",
        // "migration/connecting-output-components",
        "migration/renaming-and-editing-components",
=======
        "migration/possible-installation-issues",
        // "migration/flow-of-data",
        "migration/inputs-and-outputs",
        // "migration/supported-frameworks",
        // "migration/sidebar-and-interaction-panel",
        // "migration/new-categories-and-components",
        "migration/text-and-record",
        // "migration/custom-component",
        "migration/compatibility",
        // "migration/multiple-flows",
        // "migration/component-status-and-data-passing",
        // "migration/connecting-output-components",
        // "migration/renaming-and-editing-components",
>>>>>>> 508f1444
        // "migration/passing-tweaks-and-inputs",
        "migration/global-variables",
        // "migration/experimental-components",
        // "migration/state-management",
      ],
    },
    {
      type: "category",
      label: "Guidelines",
      collapsed: false,
      items: [
        "guidelines/login",
        "guidelines/api",
        "guidelines/components",
        // "guidelines/features",
        "guidelines/collection",
        "guidelines/prompt-customization",
        // "guidelines/chat-interface",
        // "guidelines/chat-widget",
        // "guidelines/custom-component",
      ],
    },
    {
      type: "category",
      label: "Step-by-Step Guides",
      collapsed: false,
      items: ["guides/langfuse_integration"],
    },
    {
      type: "category",
      label: "Core Components",
      collapsed: false,
      items: [
        "components/inputs",
        "components/outputs",
        "components/data",
        "components/models",
        "components/helpers",
        "components/vector-stores",
        "components/embeddings",
      ],
    },
    {
      type: "category",
<<<<<<< HEAD
      label: "Step-by-Step Guides",
      collapsed: false,
      items: ["guides/langfuse_integration"],
    },
    {
      type: "category",
      label: "Core Components",
      collapsed: false,
      items: [
        "components/inputs",
        "components/outputs",
        "components/data",
        "components/models",
        "components/helpers",
        "components/vector-stores",
        "components/embeddings",
      ],
    },
    {
      type: "category",
=======
>>>>>>> 508f1444
      label: "Extended Components",
      collapsed: false,
      items: [
        "components/agents",
        "components/chains",
        "components/loaders",
        "components/experimental",
        "components/utilities",
        "components/memories",
        "components/model_specs",
        "components/retrievers",
        "components/text-splitters",
        "components/toolkits",
        "components/tools",
      ],
    },
<<<<<<< HEAD
    {
      type: "category",
      label: "Examples",
      collapsed: false,
      items: [
        "examples/flow-runner",
        "examples/conversation-chain",
        "examples/buffer-memory",
        "examples/csv-loader",
        "examples/searchapi-tool",
        "examples/serp-api-tool",
        "examples/python-function",
      ],
    },
    {
      type: "category",
=======
    // {
    //   type: "category",
    //   label: "Examples",
    //   collapsed: false,
    //   items: [
    //     // "examples/flow-runner",
    //     // "examples/conversation-chain",
    //     // "examples/buffer-memory",
    //     // "examples/csv-loader",
    //     // "examples/searchapi-tool",
    //     // "examples/serp-api-tool",
    //     // "examples/python-function",
    //   ],
    // },
    {
      type: "category",
>>>>>>> 508f1444
      label: "Deployment",
      collapsed: false,
      items: ["deployment/gcp-deployment"],
    },
    {
      type: "category",
      label: "Contributing",
      collapsed: false,
      items: [
        "contributing/how-contribute",
        "contributing/github-issues",
        "contributing/community",
      ],
    },
  ],
};<|MERGE_RESOLUTION|>--- conflicted
+++ resolved
@@ -7,19 +7,11 @@
       items: [
         "index",
         "getting-started/cli",
-<<<<<<< HEAD
-        "getting-started/basic-prompting",
-        "getting-started/document-qa",
-        "getting-started/blog-writer",
-        "getting-started/memory-chatbot",
-        "getting-started/rag-with-astradb",
-=======
         // "guides/basic-prompting",
         // "guides/document-qa",
         // "guides/blog-writer",
         // "guides/memory-chatbot",
         "guides/rag-with-astradb",
->>>>>>> 508f1444
       ],
     },
     {
@@ -37,20 +29,6 @@
       label: " Migration Guides",
       collapsed: false,
       items: [
-<<<<<<< HEAD
-        // "migration/flow-of-data",
-        "migration/inputs-and-outputs",
-        // "migration/supported-frameworks",
-        "migration/sidebar-and-interaction-panel",
-        "migration/new-categories-and-components",
-        "migration/text-and-record",
-        // "migration/custom-component",
-        "migration/compatibility",
-        "migration/multiple-flows",
-        "migration/component-status-and-data-passing",
-        // "migration/connecting-output-components",
-        "migration/renaming-and-editing-components",
-=======
         "migration/possible-installation-issues",
         // "migration/flow-of-data",
         "migration/inputs-and-outputs",
@@ -64,7 +42,6 @@
         // "migration/component-status-and-data-passing",
         // "migration/connecting-output-components",
         // "migration/renaming-and-editing-components",
->>>>>>> 508f1444
         // "migration/passing-tweaks-and-inputs",
         "migration/global-variables",
         // "migration/experimental-components",
@@ -89,7 +66,7 @@
     },
     {
       type: "category",
-      label: "Step-by-Step Guides",
+      label: "Extended Components",
       collapsed: false,
       items: ["guides/langfuse_integration"],
     },
@@ -109,29 +86,6 @@
     },
     {
       type: "category",
-<<<<<<< HEAD
-      label: "Step-by-Step Guides",
-      collapsed: false,
-      items: ["guides/langfuse_integration"],
-    },
-    {
-      type: "category",
-      label: "Core Components",
-      collapsed: false,
-      items: [
-        "components/inputs",
-        "components/outputs",
-        "components/data",
-        "components/models",
-        "components/helpers",
-        "components/vector-stores",
-        "components/embeddings",
-      ],
-    },
-    {
-      type: "category",
-=======
->>>>>>> 508f1444
       label: "Extended Components",
       collapsed: false,
       items: [
@@ -148,24 +102,6 @@
         "components/tools",
       ],
     },
-<<<<<<< HEAD
-    {
-      type: "category",
-      label: "Examples",
-      collapsed: false,
-      items: [
-        "examples/flow-runner",
-        "examples/conversation-chain",
-        "examples/buffer-memory",
-        "examples/csv-loader",
-        "examples/searchapi-tool",
-        "examples/serp-api-tool",
-        "examples/python-function",
-      ],
-    },
-    {
-      type: "category",
-=======
     // {
     //   type: "category",
     //   label: "Examples",
@@ -182,7 +118,6 @@
     // },
     {
       type: "category",
->>>>>>> 508f1444
       label: "Deployment",
       collapsed: false,
       items: ["deployment/gcp-deployment"],
